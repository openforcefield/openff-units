ci:
  autoupdate_schedule: "monthly"
repos:
- repo: https://github.com/astral-sh/ruff-pre-commit
<<<<<<< HEAD
  rev: v0.12.10
=======
  rev: v0.13.3
>>>>>>> ccf91f62
  hooks:
    - id: ruff-format
    - id: ruff-check
      args: [--fix]
- repo: https://github.com/tox-dev/pyproject-fmt
  rev: v2.7.0
  hooks:
    - id: pyproject-fmt<|MERGE_RESOLUTION|>--- conflicted
+++ resolved
@@ -2,11 +2,7 @@
   autoupdate_schedule: "monthly"
 repos:
 - repo: https://github.com/astral-sh/ruff-pre-commit
-<<<<<<< HEAD
-  rev: v0.12.10
-=======
   rev: v0.13.3
->>>>>>> ccf91f62
   hooks:
     - id: ruff-format
     - id: ruff-check
