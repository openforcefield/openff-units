ci:
  autoupdate_schedule: "monthly"
repos:
<<<<<<< HEAD
- repo: https://github.com/astral-sh/ruff-pre-commit
  rev: v0.6.9
  hooks:
    - id: ruff
    - id: ruff-format
=======
- repo: https://github.com/psf/black
  rev: 24.8.0
  hooks:
  - id: black
- repo: https://github.com/PyCQA/isort
  rev: 5.13.2
  hooks:
  - id: isort
- repo: https://github.com/PyCQA/flake8
  rev: 7.1.1
  hooks:
  - id: flake8
- repo: https://github.com/asottile/pyupgrade
  rev: v3.17.0
  hooks:
  - id: pyupgrade
    args: ["--py310-plus"]
- repo: https://github.com/asottile/yesqa
  rev: v1.5.0
  hooks:
  - id: yesqa
>>>>>>> 9755af29
<|MERGE_RESOLUTION|>--- conflicted
+++ resolved
@@ -1,32 +1,8 @@
 ci:
   autoupdate_schedule: "monthly"
 repos:
-<<<<<<< HEAD
 - repo: https://github.com/astral-sh/ruff-pre-commit
   rev: v0.6.9
   hooks:
     - id: ruff
-    - id: ruff-format
-=======
-- repo: https://github.com/psf/black
-  rev: 24.8.0
-  hooks:
-  - id: black
-- repo: https://github.com/PyCQA/isort
-  rev: 5.13.2
-  hooks:
-  - id: isort
-- repo: https://github.com/PyCQA/flake8
-  rev: 7.1.1
-  hooks:
-  - id: flake8
-- repo: https://github.com/asottile/pyupgrade
-  rev: v3.17.0
-  hooks:
-  - id: pyupgrade
-    args: ["--py310-plus"]
-- repo: https://github.com/asottile/yesqa
-  rev: v1.5.0
-  hooks:
-  - id: yesqa
->>>>>>> 9755af29
+    - id: ruff-format