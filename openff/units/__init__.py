"""
Registry of units provided by OpenFF Units.

``unit`` may be used similarly to a module. It makes constants and units of
measure available as attributes. Available units can be found in the
:download:`constants <../../../openff/units/data/constants.txt>` and
:download:`defaults <../../../openff/units/data/defaults.txt>` data files.
"""

import importlib
from importlib.metadata import version
from types import ModuleType
from typing import TYPE_CHECKING

if TYPE_CHECKING:
    # Type checkers can't see lazy-imported objects
    from openff.units.openmm import ensure_quantity
    from openff.units.units import (  # type: ignore[attr-defined]
        DEFAULT_UNIT_REGISTRY,
        Measurement,
        Quantity,
        Unit,
        UnitRegistry,
    )


<<<<<<< HEAD
__version__ = version("openff.units")
=======
versions = get_versions()
__version__ = versions["version"]
__git_revision__ = versions["full-revisionid"]
>>>>>>> c482d8cb

__all__ = [
    "Measurement",
    "Quantity",
    "Unit",
    "ensure_quantity",
    "unit",
]

_objects: dict[str, str] = {
    "ensure_quantity": "openff.units.openmm",
    "Measurement": "openff.units.units",
    "Unit": "openff.units.units",
    "UnitRegistry": "openff.units.units",
    "Quantity": "openff.units.units",
    "DEFAULT_UNIT_REGISTRY": "openff.units.units",
    "unit": "openff.units.units",
}


def __getattr__(name) -> ModuleType:
    """
    Lazily import objects from submodules.

    Taken from openff/toolkit/__init__.py
    """
    module = _objects.get(name)
    if module is not None:
        try:
            return importlib.import_module(module).__dict__[name]
        except ImportError as error:
            raise ImportError from error

    raise AttributeError(f"module {__name__!r} has no attribute {name!r}")


def __dir__():
    """Add _objects to dir()."""
    keys = (*globals().keys(), *_objects.keys())
    return sorted(keys)<|MERGE_RESOLUTION|>--- conflicted
+++ resolved
@@ -24,13 +24,7 @@
     )
 
 
-<<<<<<< HEAD
 __version__ = version("openff.units")
-=======
-versions = get_versions()
-__version__ = versions["version"]
-__git_revision__ = versions["full-revisionid"]
->>>>>>> c482d8cb
 
 __all__ = [
     "Measurement",
