name: openff-units-test
channels:
  - conda-forge
dependencies:
  - python <3.13
  - pip
  - versioningit

  - numpy
  - pint
  - openff-utilities >=0.1.3

    # Tests
  - pytest
  - pytest-cov
  - pytest-xdist
  - pytest-randomly
  - uncertainties

    # Typing
<<<<<<< HEAD
  - mypy ~=1.13
=======
  - mypy
>>>>>>> c482d8cb
  - types-setuptools<|MERGE_RESOLUTION|>--- conflicted
+++ resolved
@@ -18,9 +18,5 @@
   - uncertainties
 
     # Typing
-<<<<<<< HEAD
-  - mypy ~=1.13
-=======
   - mypy
->>>>>>> c482d8cb
   - types-setuptools