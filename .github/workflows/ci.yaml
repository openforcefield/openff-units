name: CI

on:
  push:
    branches:
      - "main"
  pull_request:
    branches:
      - "main"

defaults:
  run:
    shell: bash -l {0}

jobs:
  test:
    name: 📦=${{ matrix.install-source }}, 💻=${{ matrix.os }}, 🐍=${{ matrix.python-version }}, 🍺=${{ matrix.pint-version }}, ⚛️=${{ matrix.openmm }}
    runs-on: ${{ matrix.os }}
    strategy:
      matrix:
        install-source: [conda, pypi]
        os: [macos-latest, ubuntu-latest]
        openmm: ["true", "false"]
<<<<<<< HEAD
        python-version: ["3.11", "3.12", "3.13"]
        pint-version: ["0.25"]
=======
        python-version: ["3.11", "3.12", "3.13", "3.14"]
        pint-version: ["0.24"]
>>>>>>> 14ff0b3b

    env:
      PYTEST_ARGS: -v -n auto
      COV: --cov=openff/units --cov-report=xml --cov-append

    steps:
    - uses: actions/checkout@v6

    - name: Setup conda environment
      if: ${{ matrix.install-source == 'conda' }}
      uses: mamba-org/setup-micromamba@v2
      with:
        environment-file: devtools/conda-envs/test_env.yaml
        create-args: >-
          python=${{ matrix.python-version }}
          pint=${{ matrix.pint-version }}

    - name: Optionally install OpenMM via conda
      if: ${{ matrix.install-source == 'conda' && matrix.openmm == 'true' }}
      run: micromamba install "openmm ~=8.3" --yes

    - name: Verify OpenMM is not installed when not expected (conda)
      if: ${{ matrix.install-source == 'conda' && matrix.openmm == 'false' }}
      run: |
        # If the number of packages matching "*openmm*" is greater than zero
        if [[ $(micromamba list | grep openmm | wc -l) -gt 0 ]]; then
          micromamba list;
          exit 1;
        fi

    - name: Install package locally (conda)
      if: ${{ matrix.install-source == 'conda' }}
      run: python -m pip install --no-deps -e downstream_dummy/ .

    - name: Setup Python
      if: ${{ matrix.install-source == 'pypi' }}
      uses: actions/setup-python@v6
      with:
        python-version: ${{ matrix.python-version }}

    - name: Install package via PyPI
      if: ${{ matrix.install-source == 'pypi' }}
      run: python -m pip install --index-url https://test.pypi.org/simple/ --extra-index-url https://pypi.org/simple/ -e ."[test,typing]" downstream_dummy/

    - name: Optionally install OpenMM from PyPI
      if: ${{ matrix.install-source == 'pypi' && matrix.openmm == 'true' }}
      run: pip install "openmm ~=8.3"

    - name: Verify OpenMM is not installed when not expected (PyPI)
      if: ${{ matrix.install-source == 'pypi' && matrix.openmm == 'false' }}
      run: |
        # If the number of packages matching "*openmm*" is greater than zero
        if [[ $(pip list | grep openmm | wc -l) -gt 0 ]]; then
          pip list;
          exit 1;
        fi

    - name: Run unit tests
      run: |
        if [[ ${{ matrix.openmm }} == false ]]; then
          PYTEST_ARGS+=" --ignore=openff/units/_tests/test_openmm.py"
        fi

        # https://github.com/openforcefield/openff-units/issues/111
        python -c "from openff.units import *"
        python -m pytest $PYTEST_ARGS $COV openff/units/_tests/

    - name: Run dummy package tests
      run: python -m pytest $PYTEST_ARGS downstream_dummy/tests/

    - name: Run mypy
      if: ${{ matrix.python-version == '3.12' }}
      run: python -m mypy -p "openff.units" && python -m mypy downstream_dummy/ --exclude=downstream_dummy/build/

    - name: Run docexamples
      if: ${{ matrix.openmm == 'true' }}
      run: pytest --doctest-modules $PYTEST_ARGS openff --ignore=openff/units/_tests

    - name: Check OpenMM is lazy-imported
      if: ${{ matrix.openmm == 'true' }}
      run: python -c "import sys; from openff.units import unit, Quantity; assert 'openmm' not in sys.modules"

    - name: Codecov
      uses: codecov/codecov-action@v5
      with:
        token: ${{ secrets.CODECOV_TOKEN }}
        files: ./coverage.xml
        fail_ci_if_error: false<|MERGE_RESOLUTION|>--- conflicted
+++ resolved
@@ -21,13 +21,8 @@
         install-source: [conda, pypi]
         os: [macos-latest, ubuntu-latest]
         openmm: ["true", "false"]
-<<<<<<< HEAD
-        python-version: ["3.11", "3.12", "3.13"]
+        python-version: ["3.11", "3.12", "3.13", "3.14"]
         pint-version: ["0.25"]
-=======
-        python-version: ["3.11", "3.12", "3.13", "3.14"]
-        pint-version: ["0.24"]
->>>>>>> 14ff0b3b
 
     env:
       PYTEST_ARGS: -v -n auto
