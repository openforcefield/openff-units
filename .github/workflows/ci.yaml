name: CI

on:
  push:
    branches:
      - "main"
  pull_request:
    branches:
      - "main"

defaults:
  run:
    shell: bash -l {0}

jobs:
  test:
    name: 📦=${{ matrix.install-source }}, 💻=${{ matrix.os }}, 🐍=${{ matrix.python-version }}, 🍺=${{ matrix.pint-version }}, ⚛️=${{ matrix.openmm }}
    runs-on: ${{ matrix.os }}
    strategy:
      matrix:
        install-source: [conda, pypi]
        os: [macos-latest, ubuntu-latest]
        openmm: ["true", "false"]
        python-version: ["3.11", "3.12", "3.13"]
<<<<<<< HEAD
        pint-version: ["0.24", "0.25"]
        exclude:
          - python-version: "3.13"
            openmm: "true"
=======
        pint-version: ["0.24"]
>>>>>>> 33bb264f

    env:
      PYTEST_ARGS: -v -n auto
      COV: --cov=openff/units --cov-report=xml --cov-append

    steps:
    - uses: actions/checkout@v6
      with:
        fetch-depth: 0

    - name: Setup conda environment
      if: ${{ matrix.install-source == 'conda' }}
      uses: mamba-org/setup-micromamba@v2
      with:
        environment-file: devtools/conda-envs/test_env.yaml
        create-args: >-
          python=${{ matrix.python-version }}
          pint=${{ matrix.pint-version }}

    - name: Optionally install OpenMM via conda
      if: ${{ matrix.install-source == 'conda' && matrix.openmm == 'true' }}
      run: micromamba install "openmm ~=8.3" --yes

    - name: Verify OpenMM is not installed when not expected (conda)
      if: ${{ matrix.install-source == 'conda' && matrix.openmm == 'false' }}
      run: |
        # If the number of packages matching "*openmm*" is greater than zero
        if [[ $(micromamba list | grep openmm | wc -l) -gt 0 ]]; then
          micromamba list;
          exit 1;
        fi

    - name: Install package locally (conda)
      if: ${{ matrix.install-source == 'conda' }}
      run: python -m pip install --no-deps -e downstream_dummy/ .

    - name: Setup Python
      if: ${{ matrix.install-source == 'pypi' }}
      uses: actions/setup-python@v6
      with:
        python-version: ${{ matrix.python-version }}

    - name: Install package via PyPI
      if: ${{ matrix.install-source == 'pypi' }}
      run: python -m pip install --index-url https://test.pypi.org/simple/ --extra-index-url https://pypi.org/simple/ -e ."[test,typing]" downstream_dummy/

    - name: Optionally install OpenMM from PyPI
      if: ${{ matrix.install-source == 'pypi' && matrix.openmm == 'true' }}
      run: pip install "openmm ~=8.3"

    - name: Verify OpenMM is not installed when not expected (PyPI)
      if: ${{ matrix.install-source == 'pypi' && matrix.openmm == 'false' }}
      run: |
        # If the number of packages matching "*openmm*" is greater than zero
        if [[ $(pip list | grep openmm | wc -l) -gt 0 ]]; then
          pip list;
          exit 1;
        fi

    - name: Run unit tests
      run: |
        if [[ ${{ matrix.openmm }} == false ]]; then
          PYTEST_ARGS+=" --ignore=openff/units/_tests/test_openmm.py"
        fi

        # https://github.com/openforcefield/openff-units/issues/111
        python -c "from openff.units import *"
        python -m pytest $PYTEST_ARGS $COV openff/units/_tests/

    - name: Run dummy package tests
      run: python -m pytest $PYTEST_ARGS downstream_dummy/tests/

    - name: Run mypy
      if: ${{ matrix.python-version == '3.12' }}
      run: python -m mypy -p "openff.units" && python -m mypy downstream_dummy/ --exclude=downstream_dummy/build/

    - name: Run docexamples
      if: ${{ matrix.openmm == 'true' }}
      run: pytest --doctest-modules $PYTEST_ARGS openff --ignore=openff/units/_tests

    - name: Check OpenMM is lazy-imported
      if: ${{ matrix.openmm == 'true' }}
      run: python -c "import sys; from openff.units import unit, Quantity; assert 'openmm' not in sys.modules"

    - name: Codecov
      uses: codecov/codecov-action@v5
      with:
        token: ${{ secrets.CODECOV_TOKEN }}
        files: ./coverage.xml
        fail_ci_if_error: false<|MERGE_RESOLUTION|>--- conflicted
+++ resolved
@@ -22,14 +22,7 @@
         os: [macos-latest, ubuntu-latest]
         openmm: ["true", "false"]
         python-version: ["3.11", "3.12", "3.13"]
-<<<<<<< HEAD
         pint-version: ["0.24", "0.25"]
-        exclude:
-          - python-version: "3.13"
-            openmm: "true"
-=======
-        pint-version: ["0.24"]
->>>>>>> 33bb264f
 
     env:
       PYTEST_ARGS: -v -n auto
